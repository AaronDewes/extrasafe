--- conflicted
+++ resolved
@@ -1,15 +1,9 @@
 //! Contains a [`RuleSet`] for allowing base syscalls that all programs will need, and are not
 //! dangerous for the most part.
 
-<<<<<<< HEAD
-use std::collections::HashMap;
-
-use crate::{SeccompRule, RuleSet, syscalls::Sysno};
-=======
 use syscalls::Sysno;
 
 use crate::RuleSet;
->>>>>>> adbb1cb2
 
 /// A [`RuleSet`] allowing basic required syscalls to do things like allocate memory, and also a few that are used by
 /// Rust to set up panic handling and segfault handlers.
